import { useState, useEffect } from "react";
import { Card, CardContent, CardDescription, CardFooter, CardHeader, CardTitle } from "@/components/ui/card";
import { Button } from "@/components/ui/button";
import { useToast } from "@/hooks/use-toast";
import { Textarea } from "@/components/ui/textarea";
import { Input } from "@/components/ui/input";
import { Label } from "@/components/ui/label";
import { apiRequest } from "@/lib/queryClient";
import { Badge } from "@/components/ui/badge";
import { useMutation } from "@tanstack/react-query";
import AudioRecorder from "@/components/AudioRecorder";
import VoiceClonePreview from "@/components/VoiceClonePreview";
import { ArrowLeft, ArrowRight, CheckCircle, Mic, AlertCircle, Sparkles } from "lucide-react";
import { Alert, AlertDescription, AlertTitle } from "@/components/ui/alert";
import { useMobile } from "@/hooks/use-mobile";

interface VoiceTrainingGuideProps {
  userId: number;
  personId: number;
  personName: string;
  onComplete: () => void;
  onCancel: () => void;
}

// Script content for the voice recording prompts
const voicePrompts = [
  {
    id: "introduction",
    title: "Introduction",
    description: "Record a casual introduction",
    script: "Hello, my name is [your name]. I'm excited to create personalized videos for kids.",
    type: "casual",
  },
  {
    id: "counting",
    title: "Counting Numbers",
    description: "Count from one to ten",
    script: "One, two, three, four, five, six, seven, eight, nine, ten.",
    type: "instructional",
  },
  {
    id: "questions",
    title: "Questions",
    description: "Ask some simple questions",
    script: "What's your name? How old are you? What's your favorite animal? What's your favorite color?",
    type: "question",
  },
  {
    id: "storytelling",
    title: "Storytelling",
    description: "Use an animated storytelling voice",
    script: "Once upon a time, there was a brave little bunny who went on an amazing adventure through the enchanted forest.",
    type: "storytelling",
  },
  {
    id: "happy",
    title: "Happy Expression",
    description: "Sound excited and happy",
    script: "Wow! That's amazing! I'm so happy to see you! Let's have fun together!",
    type: "happy",
  }
];

const VoiceTrainingGuide = ({ userId, personId, personName, onComplete, onCancel }: VoiceTrainingGuideProps) => {
  const [currentStep, setCurrentStep] = useState(0);
  const [recordedVoiceBlob, setRecordedVoiceBlob] = useState<Blob | null>(null);
  const [recordedVoiceUrl, setRecordedVoiceUrl] = useState<string>("");
  const [voiceDuration, setVoiceDuration] = useState<number>(0);
  const [customScript, setCustomScript] = useState<string>(voicePrompts[currentStep].script);
  const [completedSteps, setCompletedSteps] = useState<string[]>([]);
  const [isComplete, setIsComplete] = useState(false);
  const [defaultVoiceRecordingId, setDefaultVoiceRecordingId] = useState<number | null>(null);
  const [isRetraining, setIsRetraining] = useState(false);
  const { toast } = useToast();
  const { isMobile } = useMobile();

  const totalSteps = voicePrompts.length;

  // Mutation for starting retraining (clears old recordings)
  const startRetrainingMutation = useMutation({
    mutationFn: async () => {
      // Clear existing voice recordings for this person
      const response = await apiRequest("DELETE", `/api/people/${personId}/voice-recordings`);
      return response;
    },
    onSuccess: () => {
      toast({
        title: "Ready for retraining!",
        description: "Previous recordings cleared. You can now record fresh voice samples with enhanced audio cleaning.",
      });
      setIsRetraining(false);
      setIsComplete(false);
      setCurrentStep(0);
      setCompletedSteps([]);
      setDefaultVoiceRecordingId(null);
      setCustomScript(voicePrompts[0].script);
    },
    onError: (error: any) => {
      toast({
        variant: "destructive",
        title: "Retraining failed",
        description: error.message || "Please try again.",
      });
      setIsRetraining(false);
    },
  });

  // Mutation for combining recordings and creating voice clone
  const combineRecordingsMutation = useMutation({
    mutationFn: async () => {
      const response = await apiRequest("POST", "/api/voice/combine-recordings", {
        personId: personId
      });
      return response;
    },
    onSuccess: (data) => {
      toast({
<<<<<<< HEAD
        title: "Enhanced voice clone created!",
        description: `Combined ${(data as any).recordingsCount} cleaned recordings into a high-quality voice clone.`,
=======
        title: "Voice Clone Created!",
        description: `Combined ${data.recordingsCount} cleaned recordings into a high-quality voice clone.`,
>>>>>>> 537f9bf8
      });
      setIsComplete(true);
    },
    onError: (error: any) => {
      toast({
        variant: "destructive",
        title: "Failed to create voice clone",
        description: error.message || "Please try again.",
      });
    },
  });
  
  // Create voice recording mutation
  const createVoiceRecordingMutation = useMutation({
    mutationFn: async (voiceData: { 
      audioData: string, 
      name: string, 
      personId: number, 
      userId: number, 
      duration: number, 
      type: string,
      isDefault: boolean 
    }) => {
      const res = await apiRequest("POST", "/api/voiceRecordings", voiceData);
      return await res.json();
    },
    onSuccess: (data) => {
      // Mark current step as completed
      setCompletedSteps(prev => [...prev, voicePrompts[currentStep].id]);
      
      // Store the first recording ID as default
      if (currentStep === 0) {
        setDefaultVoiceRecordingId(data.id);
      }
      
      // Clear recording state
      setRecordedVoiceBlob(null);
      setRecordedVoiceUrl("");
      setVoiceDuration(0);
      
      // Show success message
      toast({
        title: "Voice recording saved",
        description: `"${voicePrompts[currentStep].title}" recording has been saved.`,
      });
      
      // Move to next step or trigger combination
      if (currentStep < totalSteps - 1) {
        setCurrentStep(currentStep + 1);
        setCustomScript(voicePrompts[currentStep + 1].script);
      } else {
        // All recordings complete - combine them into a voice clone
        toast({
          title: "All recordings complete!",
          description: "Creating enhanced voice clone from all recordings...",
        });
        combineRecordingsMutation.mutate();
      }
    },
    onError: (error: Error) => {
      toast({
        title: "Error",
        description: error.message,
        variant: "destructive",
      });
    },
  });

  const handleSaveRecording = () => {
    if (!recordedVoiceBlob) {
      toast({
        title: "No recording",
        description: "Please record your voice first",
        variant: "destructive",
      });
      return;
    }

    // Convert audio to base64
    const reader = new FileReader();
    reader.readAsDataURL(recordedVoiceBlob);
    reader.onloadend = () => {
      const base64data = reader.result as string;
      
      // Save the recording with proper audioUrl field
      createVoiceRecordingMutation.mutate({
        audioData: base64data,
<<<<<<< HEAD
=======
        audioUrl: base64data, // This is the correct field name
>>>>>>> 537f9bf8
        name: voicePrompts[currentStep].title,
        personId: personId,
        userId: userId,
        duration: voiceDuration,
        isDefault: currentStep === 0 // Make first recording default
      });
    };
  };
  
  const handleNext = () => {
    if (currentStep < totalSteps - 1) {
      setCurrentStep(currentStep + 1);
      setCustomScript(voicePrompts[currentStep + 1].script);
      setRecordedVoiceBlob(null);
      setRecordedVoiceUrl("");
    } else {
      // Training complete - ensure we have saved recordings
      if (completedSteps.length === 0) {
        toast({
          title: "Training incomplete",
          description: "Please save at least one voice recording before completing training.",
          variant: "destructive",
        });
        return;
      }
      // All steps completed - trigger completion callback and show preview
      setIsComplete(true);
      onComplete(); // Notify parent component that training is complete
      toast({
        title: "Voice training complete!",
        description: `${personName}'s voice has been successfully trained. Voice cloning is now in progress.`,
      });
    }
  };
  
  const handlePrevious = () => {
    if (currentStep > 0) {
      setCurrentStep(currentStep - 1);
      setCustomScript(voicePrompts[currentStep - 1].script);
      setRecordedVoiceBlob(null);
      setRecordedVoiceUrl("");
      setVoiceDuration(0);
    }
    // We no longer handle cancellation here since it's directly called on the button
  };
  
  if (isComplete) {
    return (
      <div className="space-y-6">
        {/* Completion Header */}
        <div className="text-center space-y-4">
          <div className="flex items-center justify-center mb-4">
            <CheckCircle className="h-16 w-16 text-green-500" />
          </div>
          <h2 className="text-2xl font-bold text-green-700">
            {combineRecordingsMutation.isPending ? "Creating Enhanced Voice Clone..." : "Training Complete!"}
          </h2>
          <p className="text-muted-foreground">
            {combineRecordingsMutation.isPending 
              ? "Combining all recordings to create a comprehensive voice clone with better accuracy..."
              : `${personName}'s voice has been successfully trained and enhanced with ${completedSteps.length} combined voice samples.`
            }
          </p>
        </div>

        {/* Voice Clone Preview */}
        <VoiceClonePreview
          personId={personId}
          personName={personName}
          voiceRecordingId={defaultVoiceRecordingId || undefined}
          className="mt-6"
        />

        {/* Action Buttons */}
        <div className="flex justify-center gap-4 pt-6">
          <Button
            onClick={onComplete}
            disabled={combineRecordingsMutation.isPending}
            className="bg-gradient-to-r from-green-500 to-blue-500 hover:from-green-600 hover:to-blue-600"
          >
            <CheckCircle className="h-4 w-4 mr-2" />
            Finish & Continue
          </Button>
          <Button
            onClick={() => {
              setIsComplete(false);
              setCurrentStep(0);
              setCustomScript(voicePrompts[0].script);
              setCompletedSteps([]);
              setDefaultVoiceRecordingId(null);
            }}
            variant="outline"
            disabled={combineRecordingsMutation.isPending}
          >
            Start Fresh Training
          </Button>
        </div>
      </div>
    );
  }

  return (
    <div className="w-full max-w-4xl mx-auto">
      <div className="mb-6 text-center">
        <h1 className="text-3xl font-bold mb-2">Voice Training for {personName}</h1>
        <p className="text-muted-foreground">
          Step {currentStep + 1} of {totalSteps}: Record your voice for better quality voice replacement
        </p>
        
        {/* Progress indicators */}
        <div className="flex justify-center mt-4 space-x-2">
          {voicePrompts.map((prompt, index) => (
            <div
              key={prompt.id}
              className={`w-2 h-2 rounded-full transition-all duration-300 ${
                index === currentStep
                  ? "bg-primary w-8"
                  : index < currentStep || completedSteps.includes(prompt.id)
                  ? "bg-primary"
                  : "bg-muted"
              }`}
            />
          ))}
        </div>
      </div>
      
      <Card className="mb-6">
        <CardHeader>
          <div className="flex items-center justify-between">
            <div>
              <CardTitle>{voicePrompts[currentStep].title}</CardTitle>
              <CardDescription>{voicePrompts[currentStep].description}</CardDescription>
            </div>
            <Badge>{voicePrompts[currentStep].type}</Badge>
          </div>
        </CardHeader>
        <CardContent className="space-y-4">
          <div>
            <Label htmlFor="script">Script to read</Label>
            <Textarea
              id="script"
              value={customScript}
              onChange={(e) => setCustomScript(e.target.value)}
              className="h-24 font-medium text-lg leading-relaxed"
            />
            <p className="text-xs text-muted-foreground mt-2">
              You can customize this script if you wish, but try to maintain a similar length and tone.
            </p>
          </div>
          
          <div className="border rounded-lg p-6 bg-muted/10">
            <div className="mb-4">
              <Label>Voice Recording</Label>
              <p className="text-sm text-muted-foreground mb-4">
                Read the script clearly at a normal pace. Try to maintain the emotion indicated by the prompt type.
              </p>
            </div>
            
            <AudioRecorder
              onRecordingComplete={(audioBlob, audioUrl, duration) => {
                setRecordedVoiceBlob(audioBlob);
                setRecordedVoiceUrl(audioUrl);
                setVoiceDuration(duration);
              }}
              existingRecording={recordedVoiceUrl}
            />
          </div>
        </CardContent>
        <CardFooter className="flex justify-between">
          <Button 
            variant="outline" 
            onClick={currentStep === 0 ? onCancel : handlePrevious}
          >
            <ArrowLeft className="w-4 h-4 mr-2" />
            {currentStep === 0 ? "Cancel" : "Previous"}
          </Button>
          
          <div className="flex gap-2">
            {recordedVoiceBlob && (
              <Button 
                onClick={handleSaveRecording}
                disabled={createVoiceRecordingMutation.isPending}
              >
                <CheckCircle className="w-4 h-4 mr-2" />
                {createVoiceRecordingMutation.isPending ? "Saving..." : "Save Recording"}
              </Button>
            )}
            
            <Button 
              onClick={handleNext}
              disabled={currentStep < totalSteps - 1 && !completedSteps.includes(voicePrompts[currentStep].id)}
            >
              {currentStep === totalSteps - 1 ? "Complete Training" : "Next"}
              <ArrowRight className="w-4 h-4 ml-2" />
            </Button>
          </div>
        </CardFooter>
      </Card>
    </div>
  );
};

export default VoiceTrainingGuide;<|MERGE_RESOLUTION|>--- conflicted
+++ resolved
@@ -115,13 +115,8 @@
     },
     onSuccess: (data) => {
       toast({
-<<<<<<< HEAD
-        title: "Enhanced voice clone created!",
-        description: `Combined ${(data as any).recordingsCount} cleaned recordings into a high-quality voice clone.`,
-=======
         title: "Voice Clone Created!",
         description: `Combined ${data.recordingsCount} cleaned recordings into a high-quality voice clone.`,
->>>>>>> 537f9bf8
       });
       setIsComplete(true);
     },
@@ -209,10 +204,7 @@
       // Save the recording with proper audioUrl field
       createVoiceRecordingMutation.mutate({
         audioData: base64data,
-<<<<<<< HEAD
-=======
         audioUrl: base64data, // This is the correct field name
->>>>>>> 537f9bf8
         name: voicePrompts[currentStep].title,
         personId: personId,
         userId: userId,
